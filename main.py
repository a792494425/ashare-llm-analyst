import base64
import os
from datetime import datetime
from io import BytesIO
from string import Template
import matplotlib.font_manager as fm
import matplotlib.pyplot as plt
import pytz
from matplotlib.axes import Axes
import numpy as np

import plotly.graph_objs as go
from plotly.subplots import make_subplots

import Ashare as as_api
import MyTT as mt
from llm import LLMAnalyzer


def generate_trading_signals(df):
    """生成交易信号和建议"""
    signals = []

    # MACD信号
    if df['MACD'].iloc[-1] > 0 >= df['MACD'].iloc[-2]:
        signals.append("MACD金叉形成，可能上涨")
    elif df['MACD'].iloc[-1] < 0 <= df['MACD'].iloc[-2]:
        signals.append("MACD死叉形成，可能下跌")

    # KDJ信号
    if df['K'].iloc[-1] < 20 and df['D'].iloc[-1] < 20:
        signals.append("KDJ超卖，可能反弹")
    elif df['K'].iloc[-1] > 80 and df['D'].iloc[-1] > 80:
        signals.append("KDJ超买，注意回调")

    # RSI信号
    if df['RSI'].iloc[-1] < 20:
        signals.append("RSI超卖，可能反弹")
    elif df['RSI'].iloc[-1] > 80:
        signals.append("RSI超买，注意回调")

    # BOLL带信号
    if df['close'].iloc[-1] > df['BOLL_UP'].iloc[-1]:
        signals.append("股价突破布林上轨，超买状态")
    elif df['close'].iloc[-1] < df['BOLL_LOW'].iloc[-1]:
        signals.append("股价跌破布林下轨，超卖状态")

    # DMI信号
    if df['PDI'].iloc[-1] > df['MDI'].iloc[-1] and df['PDI'].iloc[-2] <= df['MDI'].iloc[-2]:
        signals.append("DMI金叉，上升趋势形成")
    elif df['PDI'].iloc[-1] < df['MDI'].iloc[-1] and df['PDI'].iloc[-2] >= df['MDI'].iloc[-2]:
        signals.append("DMI死叉，下降趋势形成")

    # 成交量分析
    if df['VR'].iloc[-1] > 160:
        signals.append("VR大于160，市场活跃度高")
    elif df['VR'].iloc[-1] < 40:
        signals.append("VR小于40，市场活跃度低")

    # ROC动量分析
    if df['ROC'].iloc[-1] > df['MAROC'].iloc[-1] and df['ROC'].iloc[-2] <= df['MAROC'].iloc[-2]:
        signals.append("ROC上穿均线，上升动能增强")
    elif df['ROC'].iloc[-1] < df['MAROC'].iloc[-1] and df['ROC'].iloc[-2] >= df['MAROC'].iloc[-2]:
        signals.append("ROC下穿均线，上升动能减弱")

    return signals if signals else ["当前无明显交易信号"]


def plot_to_base64(fig):
    buffer = BytesIO()
    fig.savefig(buffer, format='png', bbox_inches='tight', dpi=100)
    buffer.seek(0)
    image_base64 = base64.b64encode(buffer.getvalue()).decode()
    plt.close(fig)
    return image_base64


def _get_value_class(value):
    """根据数值返回CSS类名"""
    try:
        if isinstance(value, str) and '%' in value:
            value = float(value.strip('%'))
        elif isinstance(value, str):
            return 'neutral'
        if value > 0:
            return 'positive'
        elif value < 0:
            return 'negative'
        return 'neutral'
    except (ValueError, TypeError) as e:
        print(f"无法解析数值 {value}，错误信息: {e}")
        return 'neutral'


def _generate_table_row(key, value):
    """生成表格行HTML，包含样式"""
    value_class = _get_value_class(value)
    return f'<tr><td>{key}</td><td class="{value_class}">{value}</td></tr>'


class StockAnalyzer:
    def __init__(self, _stock_info, count=120, llm_api_key=None, llm_base_url=None, llm_model=None):
        """
        初始化股票分析器

        Args:
            _stock_info: 股票信息字典
            count: 获取的数据条数
            llm_api_key: llm API密钥，默认从环境变量LLM_API_KEY获取
            llm_base_url: llm API基础URL，默认从环境变量LLM_BASE_URL获取
            llm_model: llm 模型名称，默认从环境变量LLM_MODEL获取
        """
        self.stock_codes = list(_stock_info.values())
        self.stock_names = _stock_info
        self.count = count
        self.data = {}
        plt.rcParams['font.sans-serif'] = ['SimHei']
        plt.rcParams['axes.unicode_minus'] = False

        # 从环境变量获取API密钥和基础URL
        self.llm_api_key = llm_api_key or os.environ.get('LLM_API_KEY')
        self.llm_base_url = llm_base_url or os.environ.get('LLM_BASE_URL')
        self.llm_model = llm_model or os.environ.get('LLM_MODEL')

        # 初始化llm分析器
        self.llm = LLMAnalyzer(self.llm_api_key, self.llm_base_url, self.llm_model) if self.llm_api_key else None

    def get_stock_name(self, code):
        """根据股票代码获取股票名称"""
        return {v: k for k, v in self.stock_names.items()}.get(code, code)

    def fetch_data(self):
        """获取股票数据"""
        for code in self.stock_codes:
            stock_name = self.get_stock_name(code)
            try:
                df = as_api.get_price(code, count=self.count, frequency='1d')
                self.data[code] = df
            except Exception as e:
                print(f"获取股票 {stock_name} ({code}) 数据失败: {str(e)}")

    def calculate_indicators(self, code):
        """计算技术指标"""
        df = self.data[code].copy()
        close = np.array(df['close'])
        open_price = np.array(df['open'])
        high = np.array(df['high'])
        low = np.array(df['low'])
        volume = np.array(df['volume'])

        # 计算基础指标
        dif, dea, macd = mt.MACD(close)
        k, d, j = mt.KDJ(close, high, low)
        upper, mid, lower = mt.BOLL(close)
        rsi = mt.RSI(close, N=14)
        rsi = np.nan_to_num(rsi, nan=50)
        psy, psyma = mt.PSY(close)
        wr, wr1 = mt.WR(close, high, low)
        bias1, bias2, bias3 = mt.BIAS(close)
        cci = mt.CCI(close, high, low)

        # 计算均线
        ma5 = mt.MA(close, 5)
        ma10 = mt.MA(close, 10)
        ma20 = mt.MA(close, 20)
        ma60 = mt.MA(close, 60)

        # 计算ATR和EMV
        atr = mt.ATR(close, high, low)
        emv, maemv = mt.EMV(high, low, volume)

        # 新增指标计算
        dpo, madpo = mt.DPO(close)  # 区间振荡
        trix, trma = mt.TRIX(close)  # 三重指数平滑平均
        pdi, mdi, adx, adxr = mt.DMI(close, high, low)  # 动向指标
        vr = mt.VR(close, volume)  # 成交量比率
        ar, br = mt.BRAR(open_price, close, high, low)  # 人气意愿指标
        roc, maroc = mt.ROC(close)  # 变动率
        mtm, mtmma = mt.MTM(close)  # 动量指标
        dif_dma, difma_dma = mt.DMA(close)  # 平行线差指标

        df['MACD'] = macd
        df['DIF'] = dif
        df['DEA'] = dea
        df['K'] = k
        df['D'] = d
        df['J'] = j
        df['BOLL_UP'] = upper
        df['BOLL_MID'] = mid
        df['BOLL_LOW'] = lower
        df['RSI'] = rsi
        df['PSY'] = psy
        df['PSYMA'] = psyma
        df['WR'] = wr
        df['WR1'] = wr1
        df['BIAS1'] = bias1
        df['BIAS2'] = bias2
        df['BIAS3'] = bias3
        df['CCI'] = cci
        df['MA5'] = ma5
        df['MA10'] = ma10
        df['MA20'] = ma20
        df['MA60'] = ma60
        df['ATR'] = atr
        df['EMV'] = emv
        df['MAEMV'] = maemv
        df['DPO'] = dpo
        df['MADPO'] = madpo
        df['TRIX'] = trix
        df['TRMA'] = trma
        df['PDI'] = pdi
        df['MDI'] = mdi
        df['ADX'] = adx
        df['ADXR'] = adxr
        df['VR'] = vr
        df['AR'] = ar
        df['BR'] = br
        df['ROC'] = roc
        df['MAROC'] = maroc
        df['MTM'] = mtm
        df['MTMMA'] = mtmma
        df['DIF_DMA'] = dif_dma
        df['DIFMA_DMA'] = difma_dma

        return df

    def plot_analysis(self, code):
<<<<<<< HEAD
        """
        替换原 Matplotlib 图片生成，使用 Plotly 生成可交互 HTML 图表，直接插入报告
        美化版本：增强视觉效果、配色方案和交互体验
        优化版本：修复图例位置，增加显示/隐藏功能
        """
        if code not in self.data:
            print(f"错误: 无法绘制图表，股票代码 {code} 没有数据")
            return None
=======
        """绘制技术分析图表"""
>>>>>>> d9fc8aea

        df = self.calculate_indicators(code)
<<<<<<< HEAD
        if df is None:
            print(f"错误: 无法计算技术指标，跳过图表生成")
            return None

        stock_name = self.get_stock_name(code)

        try:
            # 定义专业的配色方案
            colors = {
                'close': '#2E86AB',  # 深蓝色 - 收盘价
                'ma5': '#A23B72',  # 玫瑰红 - MA5
                'ma10': '#F18F01',  # 橙色 - MA10
                'ma20': '#C73E1D',  # 深红色 - MA20
                'boll': '#6C757D',  # 灰色 - 布林带
                'macd_pos': '#28A745',  # 绿色 - MACD正值
                'macd_neg': '#DC3545',  # 红色 - MACD负值
                'dif': '#FF6B35',  # 橙红色 - DIF
                'dea': '#7209B7',  # 紫色 - DEA
                'k': '#0D6EFD',  # 蓝色 - K线
                'd': '#FD7E14',  # 橙色 - D线
                'j': '#198754',  # 绿色 - J线
                'rsi': '#6F42C1',  # 深紫色 - RSI
                'overbought': '#DC3545',  # 红色 - 超买线
                'oversold': '#198754'  # 绿色 - 超卖线
            }

            # 创建包含多个子图的可交互图表
            fig = make_subplots(
                rows=4,
                cols=1,
                vertical_spacing=0.06,  # 增加间距为图例留出空间
                row_heights=[0.40, 0.20, 0.20, 0.20],
                subplot_titles=(
                    f"📈 价格走势与技术指标",
                    "📊 MACD 指标",
                    "📉 KDJ 随机指标",
                    "📋 RSI 相对强弱指标"
                )
            )

            # 主图：收盘价、均线、BOLL带 - 设置 legendgroup 和 showlegend
            fig.add_trace(go.Scatter(
                x=df.index,
                y=df['close'],
                name='收盘价',
                line=dict(color=colors['close'], width=3),
                hovertemplate='<b>收盘价</b><br>日期: %{x}<br>价格: ¥%{y:.2f}<extra></extra>',
                legendgroup='price',
                showlegend=True
            ), row=1, col=1)

            # 移动平均线
            fig.add_trace(go.Scatter(
                x=df.index,
                y=df['MA5'],
                name='MA5',
                line=dict(color=colors['ma5'], width=2, dash='solid'),
                hovertemplate='<b>MA5</b><br>日期: %{x}<br>价格: ¥%{y:.2f}<extra></extra>',
                legendgroup='price',
                showlegend=True
            ), row=1, col=1)

            fig.add_trace(go.Scatter(
                x=df.index,
                y=df['MA10'],
                name='MA10',
                line=dict(color=colors['ma10'], width=2, dash='solid'),
                hovertemplate='<b>MA10</b><br>日期: %{x}<br>价格: ¥%{y:.2f}<extra></extra>',
                legendgroup='price',
                showlegend=True
            ), row=1, col=1)

            fig.add_trace(go.Scatter(
                x=df.index,
                y=df['MA20'],
                name='MA20',
                line=dict(color=colors['ma20'], width=2, dash='solid'),
                hovertemplate='<b>MA20</b><br>日期: %{x}<br>价格: ¥%{y:.2f}<extra></extra>',
                legendgroup='price',
                showlegend=True
            ), row=1, col=1)

            # 布林带 - 添加填充区域
            fig.add_trace(go.Scatter(
                x=df.index,
                y=df['BOLL_UP'],
                name='布林上轨',
                line=dict(color=colors['boll'], width=1, dash='dot'),
                showlegend=True,
                legendgroup='boll',
                hovertemplate='<b>布林上轨</b><br>日期: %{x}<br>价格: ¥%{y:.2f}<extra></extra>'
            ), row=1, col=1)

            fig.add_trace(go.Scatter(
                x=df.index,
                y=df['BOLL_LOW'],
                name='布林下轨',
                line=dict(color=colors['boll'], width=1, dash='dot'),
                fill='tonexty',
                fillcolor='rgba(108, 117, 125, 0.1)',
                hovertemplate='<b>布林下轨</b><br>日期: %{x}<br>价格: ¥%{y:.2f}<extra></extra>',
                legendgroup='boll',
                showlegend=True
            ), row=1, col=1)

            fig.add_trace(go.Scatter(
                x=df.index,
                y=df['BOLL_MID'],
                name='布林中轨',
                line=dict(color=colors['boll'], width=1, dash='dash'),
                hovertemplate='<b>布林中轨</b><br>日期: %{x}<br>价格: ¥%{y:.2f}<extra></extra>',
                legendgroup='boll',
                showlegend=True
            ), row=1, col=1)

            # MACD - 改进柱状图颜色和样式
            macd_colors = [colors['macd_pos'] if x >= 0 else colors['macd_neg'] for x in df['MACD']]
            fig.add_trace(go.Bar(
                x=df.index,
                y=df['MACD'],
                name='MACD柱',
                marker_color=macd_colors,
                marker_line=dict(width=0),
                opacity=0.8,
                hovertemplate='<b>MACD</b><br>日期: %{x}<br>值: %{y:.4f}<extra></extra>',
                legendgroup='macd',
                showlegend=True
            ), row=2, col=1)

            fig.add_trace(go.Scatter(
                x=df.index,
                y=df['DIF'],
                name='DIF快线',
                line=dict(color=colors['dif'], width=2),
                hovertemplate='<b>DIF</b><br>日期: %{x}<br>值: %{y:.4f}<extra></extra>',
                legendgroup='macd',
                showlegend=True
            ), row=2, col=1)

            fig.add_trace(go.Scatter(
                x=df.index,
                y=df['DEA'],
                name='DEA慢线',
                line=dict(color=colors['dea'], width=2),
                hovertemplate='<b>DEA</b><br>日期: %{x}<br>值: %{y:.4f}<extra></extra>',
                legendgroup='macd',
                showlegend=True
            ), row=2, col=1)

            # KDJ - 增强线条样式
            fig.add_trace(go.Scatter(
                x=df.index,
                y=df['K'],
                name='K值',
                line=dict(color=colors['k'], width=2.5),
                hovertemplate='<b>K值</b><br>日期: %{x}<br>值: %{y:.2f}<extra></extra>',
                legendgroup='kdj',
                showlegend=True
            ), row=3, col=1)

            fig.add_trace(go.Scatter(
                x=df.index,
                y=df['D'],
                name='D值',
                line=dict(color=colors['d'], width=2.5),
                hovertemplate='<b>D值</b><br>日期: %{x}<br>值: %{y:.2f}<extra></extra>',
                legendgroup='kdj',
                showlegend=True
            ), row=3, col=1)

            fig.add_trace(go.Scatter(
                x=df.index,
                y=df['J'],
                name='J值',
                line=dict(color=colors['j'], width=2.5),
                hovertemplate='<b>J值</b><br>日期: %{x}<br>值: %{y:.2f}<extra></extra>',
                legendgroup='kdj',
                showlegend=True
            ), row=3, col=1)

            # 添加KDJ参考线
            fig.add_hline(y=80, line=dict(color='rgba(220, 53, 69, 0.5)', dash='dash', width=1), row=3, col=1)
            fig.add_hline(y=20, line=dict(color='rgba(25, 135, 84, 0.5)', dash='dash', width=1), row=3, col=1)

            # RSI - 增强样式和参考区域
            fig.add_trace(go.Scatter(
                x=df.index,
                y=df['RSI'],
                name='RSI',
                line=dict(color=colors['rsi'], width=3),
                hovertemplate='<b>RSI</b><br>日期: %{x}<br>值: %{y:.2f}<extra></extra>',
                legendgroup='rsi',
                showlegend=True
            ), row=4, col=1)

            # RSI参考线和区域
            fig.add_hline(y=70, line=dict(color=colors['overbought'], dash='dash', width=2), row=4, col=1)
            fig.add_hline(y=30, line=dict(color=colors['oversold'], dash='dash', width=2), row=4, col=1)

            # 添加RSI超买超卖区域填充
            fig.add_hrect(y0=70, y1=100, fillcolor="rgba(220, 53, 69, 0.1)",
                          line_width=0, row=4, col=1)
            fig.add_hrect(y0=0, y1=30, fillcolor="rgba(25, 135, 84, 0.1)",
                          line_width=0, row=4, col=1)

            # 更新布局 - 现代化设计，优化图例位置
            fig.update_layout(
                height=1300,  # 增加高度为图例留出空间
                showlegend=True,
                legend=dict(
                    orientation="h",  # 水平排列
                    yanchor="bottom",
                    y=1.02,  # 位置在图表顶部
                    xanchor="center",
                    x=0.5,
                    bgcolor="rgba(255,255,255,0.9)",
                    bordercolor="rgba(0,0,0,0.1)",
                    borderwidth=1,
                    font=dict(size=10),
                    itemsizing="constant",
                    itemwidth=30,
                    tracegroupgap=30,  # 图例组之间的间距
                    groupclick="toggleitem"  # 点击图例组时切换单个项目
                ),
                hovermode='x unified',
                title={
                    'text': f'🎯 {stock_name} ({code}) 专业技术分析报告',
                    'x': 0.5,
                    'xanchor': 'center',
                    'y': 0.98,
                    'yanchor': 'top',
                    'font': {'size': 20, 'color': '#2E86AB', 'family': 'Arial Black'}
                },
                template='plotly_white',
                margin=dict(t=160, b=50),  # 增加顶部边距
                paper_bgcolor='#FAFAFA',
                plot_bgcolor='white'
            )

            # 更新X轴样式
            fig.update_xaxes(
                showgrid=True,
                gridwidth=1,
                gridcolor='rgba(128,128,128,0.2)',
                showline=True,
                linewidth=1,
                linecolor='rgba(128,128,128,0.4)',
                tickformat='%Y-%m-%d'
            )

            # 更新Y轴样式
            fig.update_yaxes(
                showgrid=True,
                gridwidth=1,
                gridcolor='rgba(128,128,128,0.2)',
                showline=True,
                linewidth=1,
                linecolor='rgba(128,128,128,0.4)',
                tickformat='.2f'
            )

            # 为每个子图添加专门的Y轴标签
            fig.update_yaxes(title_text="价格 (¥)", row=1, col=1)
            fig.update_yaxes(title_text="MACD", row=2, col=1)
            fig.update_yaxes(title_text="KDJ (%)", row=3, col=1)
            fig.update_yaxes(title_text="RSI", row=4, col=1)

            # 添加当前价格注释
            current_price = df['close'].iloc[-1]
            fig.add_annotation(
                x=df.index[-1],
                y=current_price,
                text=f"当前价格<br>¥{current_price:.2f}",
                showarrow=True,
                arrowhead=2,
                arrowsize=1,
                arrowwidth=2,
                arrowcolor="#2E86AB",
                bgcolor="rgba(46, 134, 171, 0.8)",
                bordercolor="#2E86AB",
                borderwidth=2,
                font=dict(color="white", size=10),
                row=1, col=1
            )

            # 返回 HTML 片段用于直接插入报告
            chart_html = fig.to_html(
                include_plotlyjs='cdn',
                full_html=False,
                config={
                    'displayModeBar': True,
                    'displaylogo': False,
                    'modeBarButtonsToRemove': ['pan2d', 'lasso2d', 'select2d'],
                    'toImageButtonOptions': {
                        'format': 'png',
                        'filename': f'{stock_name}_{code}_technical_analysis',
                        'height': 1300,
                        'width': 1400,
                        'scale': 2
                    }
                }
            )
            return chart_html

        except Exception as e:
            print(f"生成交互式图表时出错: {str(e)}")
            return None
=======

        font_path = './static/fonts/微软雅黑.ttf'
        if not os.path.exists(font_path):
            raise FileNotFoundError(f"找不到字体文件: {font_path}")

        # 注册字体文件
        custom_font = fm.FontProperties(fname=font_path)
        fm.fontManager.addfont(font_path)

        # 设置字体
        plt.rcParams['font.sans-serif'] = [custom_font.get_name()]
        plt.rcParams['axes.unicode_minus'] = False

        # 设置全局样式
        plt.rcParams.update({
            'axes.facecolor': '#F8F9FA',
            'axes.edgecolor': '#666666',
            'grid.color': '#666666',
            'grid.linestyle': '--',
            'xtick.color': '#666666',
            'ytick.color': '#666666',
            'font.size': 10,
            'axes.unicode_minus': False,
            'axes.grid': True,
            'grid.alpha': 0.3,
            'axes.labelsize': 12,
            'axes.titlesize': 14,
            'figure.titlesize': 16,
            'lines.linewidth': 1.5,
            'lines.markersize': 6
        })

        # 创建图表
        fig = plt.figure(figsize=(15, 32))
        fig.patch.set_facecolor('#F0F2F6')

        # 配色方案
        colors = {
            'primary': '#2E4053',
            'ma5': '#E74C3C',
            'ma10': '#3498DB',
            'ma20': '#2ECC71',
            'boll': ['#E74C3C', '#F4D03F', '#2ECC71'],
            'volume': ['#E74C3C', '#2ECC71']
        }

        # 主图：K线 + 均线 + BOLL
        ax1 = plt.subplot2grid((12, 1), (0, 0), rowspan=2)
        ax1.plot(df.index, df['close'], color=colors['primary'], label='收盘价', alpha=0.8, linewidth=2)
        ax1.plot(df.index, df['MA5'], color=colors['ma5'], label='MA5', alpha=0.7)
        ax1.plot(df.index, df['MA10'], color=colors['ma10'], label='MA10', alpha=0.7)
        ax1.plot(df.index, df['MA20'], color=colors['ma20'], label='MA20', alpha=0.7)
        ax1.plot(df.index, df['BOLL_UP'], color=colors['boll'][0], linestyle='--', label='BOLL上轨', alpha=0.7)
        ax1.plot(df.index, df['BOLL_MID'], color=colors['boll'][1], linestyle='--', label='BOLL中轨', alpha=0.7)
        ax1.plot(df.index, df['BOLL_LOW'], color=colors['boll'][2], linestyle='--', label='BOLL下轨', alpha=0.7)
        _style_axis(ax1, f'{stock_name} ({code}) 技术指标')

        # MACD
        ax2 = plt.subplot2grid((12, 1), (2, 0))
        ax2.plot(df.index, df['DIF'], color='#E74C3C', label='DIF(差离值)', alpha=0.8)
        ax2.plot(df.index, df['DEA'], color='#2ECC71', label='DEA(讯号线)', alpha=0.8)
        ax2.bar(df.index, df['MACD'], color=np.where(df['MACD'] > 0, '#E74C3C', '#2ECC71'),
                label='MACD(指数平滑异同移动平均线)', alpha=0.6)
        _style_axis(ax2, 'MACD (指数平滑异同移动平均线)')

        # KDJ
        ax3 = plt.subplot2grid((12, 1), (3, 0))
        ax3.plot(df.index, df['K'], color='#E74C3C', label='K(随机指标K值)', alpha=0.8)
        ax3.plot(df.index, df['D'], color='#2ECC71', label='D(随机指标D值)', alpha=0.8)
        ax3.plot(df.index, df['J'], color='#3498DB', label='J(随机指标J值)', alpha=0.8)
        _style_axis(ax3, 'KDJ(随机指标)')

        # RSI
        ax4 = plt.subplot2grid((12, 1), (4, 0))
        ax4.plot(df.index, df['RSI'], color='#8E44AD', label='RSI(相对强弱指标)', alpha=0.8)
        ax4.axhline(y=80, color='#E74C3C', linestyle='--', alpha=0.5)
        ax4.axhline(y=20, color='#2ECC71', linestyle='--', alpha=0.5)
        _style_axis(ax4, 'RSI (相对强弱指标)')

        # BIAS
        ax5 = plt.subplot2grid((12, 1), (5, 0))
        ax5.plot(df.index, df['BIAS1'], color='#E74C3C', label='BIAS1', alpha=0.8)
        ax5.plot(df.index, df['BIAS2'], color='#2ECC71', label='BIAS2', alpha=0.8)
        ax5.plot(df.index, df['BIAS3'], color='#3498DB', label='BIAS3', alpha=0.8)
        _style_axis(ax5, 'BIAS (乖离率)')

        # DMI
        ax6 = plt.subplot2grid((12, 1), (6, 0))
        ax6.plot(df.index, df['PDI'], color='#E74C3C', label='PDI(上升方向线)', alpha=0.8)
        ax6.plot(df.index, df['MDI'], color='#2ECC71', label='MDI(下降方向线)', alpha=0.8)
        ax6.plot(df.index, df['ADX'], color='#3498DB', label='ADX(趋向指标)', alpha=0.8)
        ax6.plot(df.index, df['ADXR'], color='#F4D03F', label='ADXR(平均方向指数)', alpha=0.8)
        _style_axis(ax6, 'DMI(动向指标)')

        # TRIX
        ax7 = plt.subplot2grid((12, 1), (7, 0))
        ax7.plot(df.index, df['TRIX'], color='#E74C3C', label='TRIX', alpha=0.8)
        ax7.plot(df.index, df['TRMA'], color='#2ECC71', label='TRMA', alpha=0.8)
        _style_axis(ax7, 'TRIX(三重指数平滑平均线)')

        # ROC
        ax8 = plt.subplot2grid((12, 1), (8, 0))
        ax8.plot(df.index, df['ROC'], color='#E74C3C', label='ROC(变动率)', alpha=0.8)
        ax8.plot(df.index, df['MAROC'], color='#2ECC71', label='MAROC(移动平均线)', alpha=0.8)
        _style_axis(ax8, 'ROC(变动率)')

        # VR和AR/BR
        ax9 = plt.subplot2grid((12, 1), (9, 0))
        ax9.plot(df.index, df['VR'], color='#E74C3C', label='VR(成交量比率)', alpha=0.8)
        ax9.plot(df.index, df['AR'], color='#2ECC71', label='AR(人气指标)', alpha=0.8)
        ax9.plot(df.index, df['BR'], color='#3498DB', label='BR(意愿指标)', alpha=0.8)
        _style_axis(ax9, '成交量指标')

        # MTM
        ax10 = plt.subplot2grid((12, 1), (10, 0))
        ax10.plot(df.index, df['MTM'], color='#E74C3C', label='MTM', alpha=0.8)
        ax10.plot(df.index, df['MTMMA'], color='#2ECC71', label='MTMMA', alpha=0.8)
        _style_axis(ax10, 'MTM(动量指标)')

        # DMA
        ax11 = plt.subplot2grid((12, 1), (11, 0))
        ax11.plot(df.index, df['DIF_DMA'], color='#E74C3C', label='DIF_DMA', alpha=0.8)
        ax11.plot(df.index, df['DIFMA_DMA'], color='#2ECC71', label='DIFMA_DMA', alpha=0.8)
        _style_axis(ax11, 'DMA(平行线差指标)')

        # 调整子图间距
        plt.subplots_adjust(hspace=0.4)

        return plot_to_base64(fig)
>>>>>>> d9fc8aea

    def generate_analysis_data(self, code):
        """生成股票分析数据"""
        df = self.data[code]
        latest_df = self.calculate_indicators(code)

        analysis_data = {
            "基础数据": {
                "股票代码": code,
                "最新收盘价": f"{df['close'].iloc[-1]:.2f}",
                "涨跌幅": f"{((df['close'].iloc[-1] - df['close'].iloc[-2]) / df['close'].iloc[-2] * 100):.2f}%",
                "最高价": f"{df['high'].iloc[-1]:.2f}",
                "最低价": f"{df['low'].iloc[-1]:.2f}",
                "成交量": f"{int(df['volume'].iloc[-1]):,}",
            },
            "技术指标": {
                "MA指标": {
                    "MA5": f"{latest_df['MA5'].iloc[-1]:.2f}",
                    "MA10": f"{latest_df['MA10'].iloc[-1]:.2f}",
                    "MA20": f"{latest_df['MA20'].iloc[-1]:.2f}",
                    "MA60": f"{latest_df['MA60'].iloc[-1]:.2f}",
                },
                "趋势指标": {
                    "MACD (指数平滑异同移动平均线)": f"{latest_df['MACD'].iloc[-1]:.2f}",
                    "DIF (差离值)": f"{latest_df['DIF'].iloc[-1]:.2f}",
                    "DEA (讯号线)": f"{latest_df['DEA'].iloc[-1]:.2f}",
                    "TRIX (三重指数平滑平均线)": f"{latest_df['TRIX'].iloc[-1]:.2f}",
                    "PDI (上升方向线)": f"{latest_df['PDI'].iloc[-1]:.2f}",
                    "MDI (下降方向线)": f"{latest_df['MDI'].iloc[-1]:.2f}",
                    "ADX (趋向指标)": f"{latest_df['ADX'].iloc[-1]:.2f}",
                },
                "摆动指标": {
                    "RSI (相对强弱指标)": f"{latest_df['RSI'].iloc[-1]:.2f}",
                    "KDJ-K (随机指标K值)": f"{latest_df['K'].iloc[-1]:.2f}",
                    "KDJ-D (随机指标D值)": f"{latest_df['D'].iloc[-1]:.2f}",
                    "KDJ-J (随机指标J值)": f"{latest_df['J'].iloc[-1]:.2f}",
                    "BIAS (乖离率)": f"{latest_df['BIAS1'].iloc[-1]:.2f}",
                    "CCI (顺势指标)": f"{latest_df['CCI'].iloc[-1]:.2f}",
                },
                "成交量指标": {
                    "VR (成交量比率)": f"{latest_df['VR'].iloc[-1]:.2f}",
                    "AR (人气指标)": f"{latest_df['AR'].iloc[-1]:.2f}",
                    "BR (意愿指标)": f"{latest_df['BR'].iloc[-1]:.2f}",
                },
                "动量指标": {
                    "ROC (变动率)": f"{latest_df['ROC'].iloc[-1]:.2f}",
                    "MTM (动量指标)": f"{latest_df['MTM'].iloc[-1]:.2f}",
                    "DPO (区间振荡)": f"{latest_df['DPO'].iloc[-1]:.2f}",
                },
                "布林带": {
                    "BOLL上轨": f"{latest_df['BOLL_UP'].iloc[-1]:.2f}",
                    "BOLL中轨": f"{latest_df['BOLL_MID'].iloc[-1]:.2f}",
                    "BOLL下轨": f"{latest_df['BOLL_LOW'].iloc[-1]:.2f}",
                }
            },
            "技术分析建议": generate_trading_signals(latest_df)
        }

        """添加AI分析结果"""
        # 获取原有的分析数据
        if self.llm:
            try:
                api_result = self.llm.request_analysis(df, latest_df)
                if api_result:
                    analysis_data.update(api_result)
            except Exception as e:
                print(f"AI分析过程出错: {str(e)}")

        return analysis_data

    def _generate_ai_analysis_html(self, ai_analysis):
        """生成AI分析结果的HTML代码"""
        html = """
        <div class="ai-analysis-section">
            <h3>AI智能分析结果</h3>
            <div class="analysis-grid">
        """

        # 添加各个分析部分
        for section_name, content in ai_analysis.items():
            if section_name == "分析状态" and content == "分析失败":
                continue
            html += f"""
                <div class="analysis-card">
                    <h4>{section_name}</h4>
                    {self._format_analysis_content(content)}
                </div>
            """

        html += """
            </div>
        </div>
        """
        return html

    def _format_analysis_content(self, content):
        """格式化分析内容为HTML"""
        if isinstance(content, dict):
            html = "<table class='analysis-table'>"
            for key, value in content.items():
                html += f"<tr><td>{key}</td><td>{self._format_analysis_content(value)}</td></tr>"
            html += "</table>"
            return html
        elif isinstance(content, list):
            return "<ul>" + "".join(f"<li>{item}</li>" for item in content) + "</ul>"
        else:
            return str(content)

    def generate_html_report(self):
        """生成HTML格式的分析报告"""
        # 读取模板文件
        with open('static/templates/report_template.html', 'r', encoding='utf-8') as f:
            html_template = f.read()

        # 读取样式文件
        with open('static/css/report.css', 'r', encoding='utf-8') as f:
            css_content = f.read()

        tz = pytz.timezone('Asia/Shanghai')
        current_time = datetime.now(tz).strftime('%Y年%m月%d日 %H时%M分%S秒')

        stock_contents = []
        for code in self.stock_codes:
            if code in self.data:
                analysis_data = self.generate_analysis_data(code)
                chart_base64 = self.plot_analysis(code)
                stock_name = self.get_stock_name(code)

                # 生成基础数据部分的HTML
                basic_data_html = f"""
                <div class="indicator-section">
                    <h3>基础数据</h3>
                    <table class="data-table">
                        <tr>
                            <th>指标</th>
                            <th>数值</th>
                        </tr>
                        {''.join(_generate_table_row(k, v) for k, v in analysis_data['基础数据'].items())}
                    </table>
                </div>
                """

                # 生成技术指标部分的HTML
                indicator_sections = []
                for section_name, indicators in analysis_data['技术指标'].items():
                    indicator_html = f"""
                    <div class="indicator-section">
                        <h3>{section_name}</h3>
                        <table class="data-table">
                            <tr>
                                <th>指标</th>
                                <th>数值</th>
                            </tr>
                            {''.join(_generate_table_row(k, v) for k, v in indicators.items())}
                        </table>
                    </div>
                    """
                    indicator_sections.append(indicator_html)

                # 生成交易信号部分的HTML
                signals_html = f"""
                <div class="indicator-section">
                    <h3>交易信号</h3>
                    <ul class="signal-list">
                        {''.join(f'<li>{signal}</li>' for signal in analysis_data['技术分析建议'])}
                    </ul>
                </div>
                """

                # 生成AI分析结果的HTML
                ai_analysis_html = ""
                if "AI分析结果" in analysis_data:
                    sections = analysis_data["AI分析结果"]
                    for section_name, content in sections.items():
                        if section_name != "分析状态":
                            ai_analysis_html += f"""
                            <div class="indicator-section">
                                <h3>{section_name}</h3>
                                <div class="analysis-content">
                                    {content}
                                </div>
                            </div>
                            """

<<<<<<< HEAD
                # 图表部分
                chart_html = self.plot_analysis(code)

                if chart_base64:
                    chart_html = f"""
                    <div class="section-divider">
                        <h2>技术指标图表</h2>
                    </div>
                    <div class="chart-container">
                        {chart_html}
                    </div>
                    """
                else:
                    chart_html = f"""
                    <div class="section-divider">
                        <h2>技术指标图表</h2>
                    </div>
                    
                    <div class="chart-container">
                        <p>图表生成失败，请检查数据和配置</p>
                    </div>
                    """

=======
>>>>>>> d9fc8aea
                # 组合单个股票的完整内容
                stock_content = f"""
                <div class="stock-container">
                    <h2>{stock_name} ({code}) 分析报告</h2>
                    
                    <div class="section-divider" id="Section_1">
                            <h2>基础技术分析</h2>
                    </div>
                    
                    <div class="data-grid">
                        {basic_data_html}
                        {signals_html}
                    </div>
                    
                    <div class="section-divider" id="Section_2">
                            <h2>技术指标详情</h2>
                    </div>
                        
                    <div class="label-container">
                        {''.join(indicator_sections)}
                    </div>
                    
                    <div class="section-divider" id="Section_3">
                            <h2>技术指标图表</h2>
                    </div>
                    <div class="label-container">     
                        <div class="chart-container">
                            <img src="data:image/png;base64,{chart_base64}" 
                                 alt="{stock_name} ({code})技术分析图表"
                                 loading="lazy">
                        </div>
                    </div>
                    
                    <div class="section-divider" id="Section_4">
                        <h2>人工智能分析报告</h2>
                    </div>
                    {ai_analysis_html}
                </div>
                <div class="sidebar">
                    <ul>
                        <li><a href="#Section_1">基础技术</a></li>
                        <li><a href="#Section_2">指标详情</a></li>
                        <li><a href="#Section_3">指标图表</a></li>
                        <li><a href="#Section_4">AI分析</a></li>
                    </ul>
                </div>
                """
                stock_contents.append(stock_content)

        # 将CSS样式和内容插入到模板中
        template = Template(html_template)
        html_content = template.substitute(
            styles=css_content,
            generate_time=current_time,
            content='\n'.join(stock_contents)
        )
        return html_content

    def run_analysis(self, output_path='public/index.html'):
        """运行分析并生成报告"""
        self.fetch_data()
        html_report = self.generate_html_report()

        # 创建输出目录
        output_dir = os.path.dirname(output_path)
        if output_dir and not os.path.exists(output_dir):
            os.makedirs(output_dir)

        # 写入HTML报告
        with open(output_path, 'w', encoding='utf-8') as f:
            f.write(html_report)

        return output_path


if __name__ == "__main__":
    stock_info = {
        '上证指数': 'sh000001'
    }
    analyzer = StockAnalyzer(stock_info)
    report_path = analyzer.run_analysis()
    print(f"分析报告已生成: {report_path}")<|MERGE_RESOLUTION|>--- conflicted
+++ resolved
@@ -21,47 +21,56 @@
     """生成交易信号和建议"""
     signals = []
 
-    # MACD信号
-    if df['MACD'].iloc[-1] > 0 >= df['MACD'].iloc[-2]:
-        signals.append("MACD金叉形成，可能上涨")
-    elif df['MACD'].iloc[-1] < 0 <= df['MACD'].iloc[-2]:
-        signals.append("MACD死叉形成，可能下跌")
-
-    # KDJ信号
-    if df['K'].iloc[-1] < 20 and df['D'].iloc[-1] < 20:
-        signals.append("KDJ超卖，可能反弹")
-    elif df['K'].iloc[-1] > 80 and df['D'].iloc[-1] > 80:
-        signals.append("KDJ超买，注意回调")
-
-    # RSI信号
-    if df['RSI'].iloc[-1] < 20:
-        signals.append("RSI超卖，可能反弹")
-    elif df['RSI'].iloc[-1] > 80:
-        signals.append("RSI超买，注意回调")
-
-    # BOLL带信号
-    if df['close'].iloc[-1] > df['BOLL_UP'].iloc[-1]:
-        signals.append("股价突破布林上轨，超买状态")
-    elif df['close'].iloc[-1] < df['BOLL_LOW'].iloc[-1]:
-        signals.append("股价跌破布林下轨，超卖状态")
-
-    # DMI信号
-    if df['PDI'].iloc[-1] > df['MDI'].iloc[-1] and df['PDI'].iloc[-2] <= df['MDI'].iloc[-2]:
-        signals.append("DMI金叉，上升趋势形成")
-    elif df['PDI'].iloc[-1] < df['MDI'].iloc[-1] and df['PDI'].iloc[-2] >= df['MDI'].iloc[-2]:
-        signals.append("DMI死叉，下降趋势形成")
-
-    # 成交量分析
-    if df['VR'].iloc[-1] > 160:
-        signals.append("VR大于160，市场活跃度高")
-    elif df['VR'].iloc[-1] < 40:
-        signals.append("VR小于40，市场活跃度低")
-
-    # ROC动量分析
-    if df['ROC'].iloc[-1] > df['MAROC'].iloc[-1] and df['ROC'].iloc[-2] <= df['MAROC'].iloc[-2]:
-        signals.append("ROC上穿均线，上升动能增强")
-    elif df['ROC'].iloc[-1] < df['MAROC'].iloc[-1] and df['ROC'].iloc[-2] >= df['MAROC'].iloc[-2]:
-        signals.append("ROC下穿均线，上升动能减弱")
+    # 检查数据是否足够进行分析
+    if len(df) < 2:
+        return ["数据不足，无法进行技术分析"]
+
+    try:
+        # MACD信号
+        if df['MACD'].iloc[-1] > 0 >= df['MACD'].iloc[-2]:
+            signals.append("MACD金叉形成，可能上涨")
+        elif df['MACD'].iloc[-1] < 0 <= df['MACD'].iloc[-2]:
+            signals.append("MACD死叉形成，可能下跌")
+
+        # KDJ信号
+        if df['K'].iloc[-1] < 20 and df['D'].iloc[-1] < 20:
+            signals.append("KDJ超卖，可能反弹")
+        elif df['K'].iloc[-1] > 80 and df['D'].iloc[-1] > 80:
+            signals.append("KDJ超买，注意回调")
+
+        # RSI信号
+        if df['RSI'].iloc[-1] < 20:
+            signals.append("RSI超卖，可能反弹")
+        elif df['RSI'].iloc[-1] > 80:
+            signals.append("RSI超买，注意回调")
+
+        # BOLL带信号
+        if df['close'].iloc[-1] > df['BOLL_UP'].iloc[-1]:
+            signals.append("股价突破布林上轨，超买状态")
+        elif df['close'].iloc[-1] < df['BOLL_LOW'].iloc[-1]:
+            signals.append("股价跌破布林下轨，超卖状态")
+
+        # DMI信号
+        if df['PDI'].iloc[-1] > df['MDI'].iloc[-1] and df['PDI'].iloc[-2] <= df['MDI'].iloc[-2]:
+            signals.append("DMI金叉，上升趋势形成")
+        elif df['PDI'].iloc[-1] < df['MDI'].iloc[-1] and df['PDI'].iloc[-2] >= df['MDI'].iloc[-2]:
+            signals.append("DMI死叉，下降趋势形成")
+
+        # 成交量分析
+        if df['VR'].iloc[-1] > 160:
+            signals.append("VR大于160，市场活跃度高")
+        elif df['VR'].iloc[-1] < 40:
+            signals.append("VR小于40，市场活跃度低")
+
+        # ROC动量分析
+        if df['ROC'].iloc[-1] > df['MAROC'].iloc[-1] and df['ROC'].iloc[-2] <= df['MAROC'].iloc[-2]:
+            signals.append("ROC上穿均线，上升动能增强")
+        elif df['ROC'].iloc[-1] < df['MAROC'].iloc[-1] and df['ROC'].iloc[-2] >= df['MAROC'].iloc[-2]:
+            signals.append("ROC下穿均线，上升动能减弱")
+
+    except Exception as e:
+        print(f"生成交易信号时出错: {str(e)}")
+        signals.append(f"技术分析计算出错: {str(e)}")
 
     return signals if signals else ["当前无明显交易信号"]
 
@@ -134,98 +143,128 @@
         for code in self.stock_codes:
             stock_name = self.get_stock_name(code)
             try:
+                print(f"正在获取股票 {stock_name} ({code}) 的数据...")
                 df = as_api.get_price(code, count=self.count, frequency='1d')
+
+                # 检查数据是否有效
+                if df is None or df.empty:
+                    print(f"警告：股票 {stock_name} ({code}) 返回空数据")
+                    print(f"请检查股票代码是否正确。常见格式:")
+                    print(f"  - 上交所: sh000001 (上证指数), sh600000 (浦发银行)")
+                    print(f"  - 深交所: sz399001 (深证成指), sz000001 (平安银行)")
+                    continue
+
+                print(f"成功获取 {stock_name} ({code}) 数据，共 {len(df)} 条记录")
+                print(f"数据时间范围: {df.index[0]} 到 {df.index[-1]}")
                 self.data[code] = df
+
             except Exception as e:
                 print(f"获取股票 {stock_name} ({code}) 数据失败: {str(e)}")
+                print(f"建议检查:")
+                print(f"  1. 股票代码格式是否正确 (如: sz002640 而不是 sh002640)")
+                print(f"  2. 网络连接是否正常")
+                print(f"  3. 股票是否已停牌或退市")
 
     def calculate_indicators(self, code):
         """计算技术指标"""
+        if code not in self.data:
+            print(f"错误: 股票代码 {code} 没有数据")
+            return None
+
         df = self.data[code].copy()
-        close = np.array(df['close'])
-        open_price = np.array(df['open'])
-        high = np.array(df['high'])
-        low = np.array(df['low'])
-        volume = np.array(df['volume'])
-
-        # 计算基础指标
-        dif, dea, macd = mt.MACD(close)
-        k, d, j = mt.KDJ(close, high, low)
-        upper, mid, lower = mt.BOLL(close)
-        rsi = mt.RSI(close, N=14)
-        rsi = np.nan_to_num(rsi, nan=50)
-        psy, psyma = mt.PSY(close)
-        wr, wr1 = mt.WR(close, high, low)
-        bias1, bias2, bias3 = mt.BIAS(close)
-        cci = mt.CCI(close, high, low)
-
-        # 计算均线
-        ma5 = mt.MA(close, 5)
-        ma10 = mt.MA(close, 10)
-        ma20 = mt.MA(close, 20)
-        ma60 = mt.MA(close, 60)
-
-        # 计算ATR和EMV
-        atr = mt.ATR(close, high, low)
-        emv, maemv = mt.EMV(high, low, volume)
-
-        # 新增指标计算
-        dpo, madpo = mt.DPO(close)  # 区间振荡
-        trix, trma = mt.TRIX(close)  # 三重指数平滑平均
-        pdi, mdi, adx, adxr = mt.DMI(close, high, low)  # 动向指标
-        vr = mt.VR(close, volume)  # 成交量比率
-        ar, br = mt.BRAR(open_price, close, high, low)  # 人气意愿指标
-        roc, maroc = mt.ROC(close)  # 变动率
-        mtm, mtmma = mt.MTM(close)  # 动量指标
-        dif_dma, difma_dma = mt.DMA(close)  # 平行线差指标
-
-        df['MACD'] = macd
-        df['DIF'] = dif
-        df['DEA'] = dea
-        df['K'] = k
-        df['D'] = d
-        df['J'] = j
-        df['BOLL_UP'] = upper
-        df['BOLL_MID'] = mid
-        df['BOLL_LOW'] = lower
-        df['RSI'] = rsi
-        df['PSY'] = psy
-        df['PSYMA'] = psyma
-        df['WR'] = wr
-        df['WR1'] = wr1
-        df['BIAS1'] = bias1
-        df['BIAS2'] = bias2
-        df['BIAS3'] = bias3
-        df['CCI'] = cci
-        df['MA5'] = ma5
-        df['MA10'] = ma10
-        df['MA20'] = ma20
-        df['MA60'] = ma60
-        df['ATR'] = atr
-        df['EMV'] = emv
-        df['MAEMV'] = maemv
-        df['DPO'] = dpo
-        df['MADPO'] = madpo
-        df['TRIX'] = trix
-        df['TRMA'] = trma
-        df['PDI'] = pdi
-        df['MDI'] = mdi
-        df['ADX'] = adx
-        df['ADXR'] = adxr
-        df['VR'] = vr
-        df['AR'] = ar
-        df['BR'] = br
-        df['ROC'] = roc
-        df['MAROC'] = maroc
-        df['MTM'] = mtm
-        df['MTMMA'] = mtmma
-        df['DIF_DMA'] = dif_dma
-        df['DIFMA_DMA'] = difma_dma
-
-        return df
+
+        # 检查数据量是否足够计算技术指标
+        if len(df) < 60:  # 至少需要60天数据来计算各种指标
+            print(f"警告: 股票 {code} 数据量不足 ({len(df)} 条)，可能影响技术指标计算准确性")
+
+        try:
+            close = np.array(df['close'])
+            open_price = np.array(df['open'])
+            high = np.array(df['high'])
+            low = np.array(df['low'])
+            volume = np.array(df['volume'])
+
+            # 计算基础指标
+            dif, dea, macd = mt.MACD(close)
+            k, d, j = mt.KDJ(close, high, low)
+            upper, mid, lower = mt.BOLL(close)
+            rsi = mt.RSI(close, N=14)
+            rsi = np.nan_to_num(rsi, nan=50)
+            psy, psyma = mt.PSY(close)
+            wr, wr1 = mt.WR(close, high, low)
+            bias1, bias2, bias3 = mt.BIAS(close)
+            cci = mt.CCI(close, high, low)
+
+            # 计算均线
+            ma5 = mt.MA(close, 5)
+            ma10 = mt.MA(close, 10)
+            ma20 = mt.MA(close, 20)
+            ma60 = mt.MA(close, 60)
+
+            # 计算ATR和EMV
+            atr = mt.ATR(close, high, low)
+            emv, maemv = mt.EMV(high, low, volume)
+
+            # 新增指标计算
+            dpo, madpo = mt.DPO(close)  # 区间振荡
+            trix, trma = mt.TRIX(close)  # 三重指数平滑平均
+            pdi, mdi, adx, adxr = mt.DMI(close, high, low)  # 动向指标
+            vr = mt.VR(close, volume)  # 成交量比率
+            ar, br = mt.BRAR(open_price, close, high, low)  # 人气意愿指标
+            roc, maroc = mt.ROC(close)  # 变动率
+            mtm, mtmma = mt.MTM(close)  # 动量指标
+            dif_dma, difma_dma = mt.DMA(close)  # 平行线差指标
+
+            df['MACD'] = macd
+            df['DIF'] = dif
+            df['DEA'] = dea
+            df['K'] = k
+            df['D'] = d
+            df['J'] = j
+            df['BOLL_UP'] = upper
+            df['BOLL_MID'] = mid
+            df['BOLL_LOW'] = lower
+            df['RSI'] = rsi
+            df['PSY'] = psy
+            df['PSYMA'] = psyma
+            df['WR'] = wr
+            df['WR1'] = wr1
+            df['BIAS1'] = bias1
+            df['BIAS2'] = bias2
+            df['BIAS3'] = bias3
+            df['CCI'] = cci
+            df['MA5'] = ma5
+            df['MA10'] = ma10
+            df['MA20'] = ma20
+            df['MA60'] = ma60
+            df['ATR'] = atr
+            df['EMV'] = emv
+            df['MAEMV'] = maemv
+            df['DPO'] = dpo
+            df['MADPO'] = madpo
+            df['TRIX'] = trix
+            df['TRMA'] = trma
+            df['PDI'] = pdi
+            df['MDI'] = mdi
+            df['ADX'] = adx
+            df['ADXR'] = adxr
+            df['VR'] = vr
+            df['AR'] = ar
+            df['BR'] = br
+            df['ROC'] = roc
+            df['MAROC'] = maroc
+            df['MTM'] = mtm
+            df['MTMMA'] = mtmma
+            df['DIF_DMA'] = dif_dma
+            df['DIFMA_DMA'] = difma_dma
+
+            return df
+
+        except Exception as e:
+            print(f"计算技术指标时出错: {str(e)}")
+            return None
 
     def plot_analysis(self, code):
-<<<<<<< HEAD
         """
         替换原 Matplotlib 图片生成，使用 Plotly 生成可交互 HTML 图表，直接插入报告
         美化版本：增强视觉效果、配色方案和交互体验
@@ -234,12 +273,8 @@
         if code not in self.data:
             print(f"错误: 无法绘制图表，股票代码 {code} 没有数据")
             return None
-=======
-        """绘制技术分析图表"""
->>>>>>> d9fc8aea
 
         df = self.calculate_indicators(code)
-<<<<<<< HEAD
         if df is None:
             print(f"错误: 无法计算技术指标，跳过图表生成")
             return None
@@ -547,206 +582,137 @@
         except Exception as e:
             print(f"生成交互式图表时出错: {str(e)}")
             return None
-=======
-
-        font_path = './static/fonts/微软雅黑.ttf'
-        if not os.path.exists(font_path):
-            raise FileNotFoundError(f"找不到字体文件: {font_path}")
-
-        # 注册字体文件
-        custom_font = fm.FontProperties(fname=font_path)
-        fm.fontManager.addfont(font_path)
-
-        # 设置字体
-        plt.rcParams['font.sans-serif'] = [custom_font.get_name()]
-        plt.rcParams['axes.unicode_minus'] = False
-
-        # 设置全局样式
-        plt.rcParams.update({
-            'axes.facecolor': '#F8F9FA',
-            'axes.edgecolor': '#666666',
-            'grid.color': '#666666',
-            'grid.linestyle': '--',
-            'xtick.color': '#666666',
-            'ytick.color': '#666666',
-            'font.size': 10,
-            'axes.unicode_minus': False,
-            'axes.grid': True,
-            'grid.alpha': 0.3,
-            'axes.labelsize': 12,
-            'axes.titlesize': 14,
-            'figure.titlesize': 16,
-            'lines.linewidth': 1.5,
-            'lines.markersize': 6
-        })
-
-        # 创建图表
-        fig = plt.figure(figsize=(15, 32))
-        fig.patch.set_facecolor('#F0F2F6')
-
-        # 配色方案
-        colors = {
-            'primary': '#2E4053',
-            'ma5': '#E74C3C',
-            'ma10': '#3498DB',
-            'ma20': '#2ECC71',
-            'boll': ['#E74C3C', '#F4D03F', '#2ECC71'],
-            'volume': ['#E74C3C', '#2ECC71']
-        }
-
-        # 主图：K线 + 均线 + BOLL
-        ax1 = plt.subplot2grid((12, 1), (0, 0), rowspan=2)
-        ax1.plot(df.index, df['close'], color=colors['primary'], label='收盘价', alpha=0.8, linewidth=2)
-        ax1.plot(df.index, df['MA5'], color=colors['ma5'], label='MA5', alpha=0.7)
-        ax1.plot(df.index, df['MA10'], color=colors['ma10'], label='MA10', alpha=0.7)
-        ax1.plot(df.index, df['MA20'], color=colors['ma20'], label='MA20', alpha=0.7)
-        ax1.plot(df.index, df['BOLL_UP'], color=colors['boll'][0], linestyle='--', label='BOLL上轨', alpha=0.7)
-        ax1.plot(df.index, df['BOLL_MID'], color=colors['boll'][1], linestyle='--', label='BOLL中轨', alpha=0.7)
-        ax1.plot(df.index, df['BOLL_LOW'], color=colors['boll'][2], linestyle='--', label='BOLL下轨', alpha=0.7)
-        _style_axis(ax1, f'{stock_name} ({code}) 技术指标')
-
-        # MACD
-        ax2 = plt.subplot2grid((12, 1), (2, 0))
-        ax2.plot(df.index, df['DIF'], color='#E74C3C', label='DIF(差离值)', alpha=0.8)
-        ax2.plot(df.index, df['DEA'], color='#2ECC71', label='DEA(讯号线)', alpha=0.8)
-        ax2.bar(df.index, df['MACD'], color=np.where(df['MACD'] > 0, '#E74C3C', '#2ECC71'),
-                label='MACD(指数平滑异同移动平均线)', alpha=0.6)
-        _style_axis(ax2, 'MACD (指数平滑异同移动平均线)')
-
-        # KDJ
-        ax3 = plt.subplot2grid((12, 1), (3, 0))
-        ax3.plot(df.index, df['K'], color='#E74C3C', label='K(随机指标K值)', alpha=0.8)
-        ax3.plot(df.index, df['D'], color='#2ECC71', label='D(随机指标D值)', alpha=0.8)
-        ax3.plot(df.index, df['J'], color='#3498DB', label='J(随机指标J值)', alpha=0.8)
-        _style_axis(ax3, 'KDJ(随机指标)')
-
-        # RSI
-        ax4 = plt.subplot2grid((12, 1), (4, 0))
-        ax4.plot(df.index, df['RSI'], color='#8E44AD', label='RSI(相对强弱指标)', alpha=0.8)
-        ax4.axhline(y=80, color='#E74C3C', linestyle='--', alpha=0.5)
-        ax4.axhline(y=20, color='#2ECC71', linestyle='--', alpha=0.5)
-        _style_axis(ax4, 'RSI (相对强弱指标)')
-
-        # BIAS
-        ax5 = plt.subplot2grid((12, 1), (5, 0))
-        ax5.plot(df.index, df['BIAS1'], color='#E74C3C', label='BIAS1', alpha=0.8)
-        ax5.plot(df.index, df['BIAS2'], color='#2ECC71', label='BIAS2', alpha=0.8)
-        ax5.plot(df.index, df['BIAS3'], color='#3498DB', label='BIAS3', alpha=0.8)
-        _style_axis(ax5, 'BIAS (乖离率)')
-
-        # DMI
-        ax6 = plt.subplot2grid((12, 1), (6, 0))
-        ax6.plot(df.index, df['PDI'], color='#E74C3C', label='PDI(上升方向线)', alpha=0.8)
-        ax6.plot(df.index, df['MDI'], color='#2ECC71', label='MDI(下降方向线)', alpha=0.8)
-        ax6.plot(df.index, df['ADX'], color='#3498DB', label='ADX(趋向指标)', alpha=0.8)
-        ax6.plot(df.index, df['ADXR'], color='#F4D03F', label='ADXR(平均方向指数)', alpha=0.8)
-        _style_axis(ax6, 'DMI(动向指标)')
-
-        # TRIX
-        ax7 = plt.subplot2grid((12, 1), (7, 0))
-        ax7.plot(df.index, df['TRIX'], color='#E74C3C', label='TRIX', alpha=0.8)
-        ax7.plot(df.index, df['TRMA'], color='#2ECC71', label='TRMA', alpha=0.8)
-        _style_axis(ax7, 'TRIX(三重指数平滑平均线)')
-
-        # ROC
-        ax8 = plt.subplot2grid((12, 1), (8, 0))
-        ax8.plot(df.index, df['ROC'], color='#E74C3C', label='ROC(变动率)', alpha=0.8)
-        ax8.plot(df.index, df['MAROC'], color='#2ECC71', label='MAROC(移动平均线)', alpha=0.8)
-        _style_axis(ax8, 'ROC(变动率)')
-
-        # VR和AR/BR
-        ax9 = plt.subplot2grid((12, 1), (9, 0))
-        ax9.plot(df.index, df['VR'], color='#E74C3C', label='VR(成交量比率)', alpha=0.8)
-        ax9.plot(df.index, df['AR'], color='#2ECC71', label='AR(人气指标)', alpha=0.8)
-        ax9.plot(df.index, df['BR'], color='#3498DB', label='BR(意愿指标)', alpha=0.8)
-        _style_axis(ax9, '成交量指标')
-
-        # MTM
-        ax10 = plt.subplot2grid((12, 1), (10, 0))
-        ax10.plot(df.index, df['MTM'], color='#E74C3C', label='MTM', alpha=0.8)
-        ax10.plot(df.index, df['MTMMA'], color='#2ECC71', label='MTMMA', alpha=0.8)
-        _style_axis(ax10, 'MTM(动量指标)')
-
-        # DMA
-        ax11 = plt.subplot2grid((12, 1), (11, 0))
-        ax11.plot(df.index, df['DIF_DMA'], color='#E74C3C', label='DIF_DMA', alpha=0.8)
-        ax11.plot(df.index, df['DIFMA_DMA'], color='#2ECC71', label='DIFMA_DMA', alpha=0.8)
-        _style_axis(ax11, 'DMA(平行线差指标)')
-
-        # 调整子图间距
-        plt.subplots_adjust(hspace=0.4)
-
-        return plot_to_base64(fig)
->>>>>>> d9fc8aea
 
     def generate_analysis_data(self, code):
         """生成股票分析数据"""
+        if code not in self.data:
+            print(f"错误: 股票代码 {code} 没有数据，无法生成分析")
+            stock_name = self.get_stock_name(code)
+            return {
+                "基础数据": {
+                    "股票代码": code,
+                    "股票名称": stock_name,
+                    "数据状态": "数据获取失败",
+                    "错误信息": "请检查股票代码格式是否正确"
+                },
+                "技术指标": {},
+                "技术分析建议": ["数据获取失败，无法进行技术分析"]
+            }
+
         df = self.data[code]
+
+        # 检查数据是否为空
+        if df.empty:
+            print(f"错误: 股票代码 {code} 数据为空")
+            stock_name = self.get_stock_name(code)
+            return {
+                "基础数据": {
+                    "股票代码": code,
+                    "股票名称": stock_name,
+                    "数据状态": "数据为空",
+                    "错误信息": "获取到的数据为空，请检查股票代码"
+                },
+                "技术指标": {},
+                "技术分析建议": ["数据为空，无法进行分析"]
+            }
+
         latest_df = self.calculate_indicators(code)
 
-        analysis_data = {
-            "基础数据": {
-                "股票代码": code,
-                "最新收盘价": f"{df['close'].iloc[-1]:.2f}",
-                "涨跌幅": f"{((df['close'].iloc[-1] - df['close'].iloc[-2]) / df['close'].iloc[-2] * 100):.2f}%",
-                "最高价": f"{df['high'].iloc[-1]:.2f}",
-                "最低价": f"{df['low'].iloc[-1]:.2f}",
-                "成交量": f"{int(df['volume'].iloc[-1]):,}",
-            },
-            "技术指标": {
-                "MA指标": {
-                    "MA5": f"{latest_df['MA5'].iloc[-1]:.2f}",
-                    "MA10": f"{latest_df['MA10'].iloc[-1]:.2f}",
-                    "MA20": f"{latest_df['MA20'].iloc[-1]:.2f}",
-                    "MA60": f"{latest_df['MA60'].iloc[-1]:.2f}",
+        if latest_df is None:
+            print(f"错误: 股票代码 {code} 技术指标计算失败")
+            stock_name = self.get_stock_name(code)
+            return {
+                "基础数据": {
+                    "股票代码": code,
+                    "股票名称": stock_name,
+                    "数据状态": "技术指标计算失败"
                 },
-                "趋势指标": {
-                    "MACD (指数平滑异同移动平均线)": f"{latest_df['MACD'].iloc[-1]:.2f}",
-                    "DIF (差离值)": f"{latest_df['DIF'].iloc[-1]:.2f}",
-                    "DEA (讯号线)": f"{latest_df['DEA'].iloc[-1]:.2f}",
-                    "TRIX (三重指数平滑平均线)": f"{latest_df['TRIX'].iloc[-1]:.2f}",
-                    "PDI (上升方向线)": f"{latest_df['PDI'].iloc[-1]:.2f}",
-                    "MDI (下降方向线)": f"{latest_df['MDI'].iloc[-1]:.2f}",
-                    "ADX (趋向指标)": f"{latest_df['ADX'].iloc[-1]:.2f}",
+                "技术指标": {},
+                "技术分析建议": ["技术指标计算失败"]
+            }
+
+        try:
+            analysis_data = {
+                "基础数据": {
+                    "股票代码": code,
+                    "最新收盘价": f"{df['close'].iloc[-1]:.2f}",
+                    "涨跌幅": f"{((df['close'].iloc[-1] - df['close'].iloc[-2]) / df['close'].iloc[-2] * 100):.2f}%",
+                    "最高价": f"{df['high'].iloc[-1]:.2f}",
+                    "最低价": f"{df['low'].iloc[-1]:.2f}",
+                    "成交量": f"{int(df['volume'].iloc[-1]):,}",
                 },
-                "摆动指标": {
-                    "RSI (相对强弱指标)": f"{latest_df['RSI'].iloc[-1]:.2f}",
-                    "KDJ-K (随机指标K值)": f"{latest_df['K'].iloc[-1]:.2f}",
-                    "KDJ-D (随机指标D值)": f"{latest_df['D'].iloc[-1]:.2f}",
-                    "KDJ-J (随机指标J值)": f"{latest_df['J'].iloc[-1]:.2f}",
-                    "BIAS (乖离率)": f"{latest_df['BIAS1'].iloc[-1]:.2f}",
-                    "CCI (顺势指标)": f"{latest_df['CCI'].iloc[-1]:.2f}",
+                "技术指标": {
+                    "MA指标": {
+                        "MA5": f"{latest_df['MA5'].iloc[-1]:.2f}",
+                        "MA10": f"{latest_df['MA10'].iloc[-1]:.2f}",
+                        "MA20": f"{latest_df['MA20'].iloc[-1]:.2f}",
+                        "MA60": f"{latest_df['MA60'].iloc[-1]:.2f}",
+                    },
+                    "趋势指标": {
+                        "MACD (指数平滑异同移动平均线)": f"{latest_df['MACD'].iloc[-1]:.2f}",
+                        "DIF (差离值)": f"{latest_df['DIF'].iloc[-1]:.2f}",
+                        "DEA (讯号线)": f"{latest_df['DEA'].iloc[-1]:.2f}",
+                        "TRIX (三重指数平滑平均线)": f"{latest_df['TRIX'].iloc[-1]:.2f}",
+                        "PDI (上升方向线)": f"{latest_df['PDI'].iloc[-1]:.2f}",
+                        "MDI (下降方向线)": f"{latest_df['MDI'].iloc[-1]:.2f}",
+                        "ADX (趋向指标)": f"{latest_df['ADX'].iloc[-1]:.2f}",
+                    },
+                    "摆动指标": {
+                        "RSI (相对强弱指标)": f"{latest_df['RSI'].iloc[-1]:.2f}",
+                        "KDJ-K (随机指标K值)": f"{latest_df['K'].iloc[-1]:.2f}",
+                        "KDJ-D (随机指标D值)": f"{latest_df['D'].iloc[-1]:.2f}",
+                        "KDJ-J (随机指标J值)": f"{latest_df['J'].iloc[-1]:.2f}",
+                        "BIAS (乖离率)": f"{latest_df['BIAS1'].iloc[-1]:.2f}",
+                        "CCI (顺势指标)": f"{latest_df['CCI'].iloc[-1]:.2f}",
+                    },
+                    "成交量指标": {
+                        "VR (成交量比率)": f"{latest_df['VR'].iloc[-1]:.2f}",
+                        "AR (人气指标)": f"{latest_df['AR'].iloc[-1]:.2f}",
+                        "BR (意愿指标)": f"{latest_df['BR'].iloc[-1]:.2f}",
+                    },
+                    "动量指标": {
+                        "ROC (变动率)": f"{latest_df['ROC'].iloc[-1]:.2f}",
+                        "MTM (动量指标)": f"{latest_df['MTM'].iloc[-1]:.2f}",
+                        "DPO (区间振荡)": f"{latest_df['DPO'].iloc[-1]:.2f}",
+                    },
+                    "布林带": {
+                        "BOLL上轨": f"{latest_df['BOLL_UP'].iloc[-1]:.2f}",
+                        "BOLL中轨": f"{latest_df['BOLL_MID'].iloc[-1]:.2f}",
+                        "BOLL下轨": f"{latest_df['BOLL_LOW'].iloc[-1]:.2f}",
+                    }
                 },
-                "成交量指标": {
-                    "VR (成交量比率)": f"{latest_df['VR'].iloc[-1]:.2f}",
-                    "AR (人气指标)": f"{latest_df['AR'].iloc[-1]:.2f}",
-                    "BR (意愿指标)": f"{latest_df['BR'].iloc[-1]:.2f}",
+                "技术分析建议": generate_trading_signals(latest_df)
+            }
+
+            """添加AI分析结果"""
+            if self.llm:
+                try:
+                    print("正在调用AI进行智能分析...")
+                    api_result = self.llm.request_analysis(df, latest_df)
+                    if api_result:
+                        analysis_data.update(api_result)
+                        print("AI分析完成")
+                    else:
+                        print("AI分析未返回结果")
+                except Exception as e:
+                    print(f"AI分析过程出错: {str(e)}")
+            else:
+                print("未配置LLM API，跳过AI分析")
+
+            return analysis_data
+
+        except Exception as e:
+            print(f"生成分析数据时出错: {str(e)}")
+            stock_name = self.get_stock_name(code)
+            return {
+                "基础数据": {
+                    "股票代码": code,
+                    "股票名称": stock_name,
+                    "数据状态": f"分析出错: {str(e)}"
                 },
-                "动量指标": {
-                    "ROC (变动率)": f"{latest_df['ROC'].iloc[-1]:.2f}",
-                    "MTM (动量指标)": f"{latest_df['MTM'].iloc[-1]:.2f}",
-                    "DPO (区间振荡)": f"{latest_df['DPO'].iloc[-1]:.2f}",
-                },
-                "布林带": {
-                    "BOLL上轨": f"{latest_df['BOLL_UP'].iloc[-1]:.2f}",
-                    "BOLL中轨": f"{latest_df['BOLL_MID'].iloc[-1]:.2f}",
-                    "BOLL下轨": f"{latest_df['BOLL_LOW'].iloc[-1]:.2f}",
-                }
-            },
-            "技术分析建议": generate_trading_signals(latest_df)
-        }
-
-        """添加AI分析结果"""
-        # 获取原有的分析数据
-        if self.llm:
-            try:
-                api_result = self.llm.request_analysis(df, latest_df)
-                if api_result:
-                    analysis_data.update(api_result)
-            except Exception as e:
-                print(f"AI分析过程出错: {str(e)}")
-
-        return analysis_data
+                "技术指标": {},
+                "技术分析建议": [f"分析出错: {str(e)}"]
+            }
 
     def _generate_ai_analysis_html(self, ai_analysis):
         """生成AI分析结果的HTML代码"""
@@ -788,13 +754,26 @@
 
     def generate_html_report(self):
         """生成HTML格式的分析报告"""
+        # 检查模板文件是否存在
+        template_path = 'static/templates/report_template.html'
+        css_path = 'static/css/report.css'
+
+        if not os.path.exists(template_path):
+            print(f"错误: 模板文件不存在: {template_path}")
+            print("请创建模板文件或使用简化版本")
+            return self.generate_simple_html_report()
+
+        if not os.path.exists(css_path):
+            print(f"警告: CSS文件不存在: {css_path}")
+            css_content = "/* 默认样式 */"
+        else:
+            # 读取样式文件
+            with open(css_path, 'r', encoding='utf-8') as f:
+                css_content = f.read()
+
         # 读取模板文件
-        with open('static/templates/report_template.html', 'r', encoding='utf-8') as f:
+        with open(template_path, 'r', encoding='utf-8') as f:
             html_template = f.read()
-
-        # 读取样式文件
-        with open('static/css/report.css', 'r', encoding='utf-8') as f:
-            css_content = f.read()
 
         tz = pytz.timezone('Asia/Shanghai')
         current_time = datetime.now(tz).strftime('%Y年%m月%d日 %H时%M分%S秒')
@@ -862,7 +841,6 @@
                             </div>
                             """
 
-<<<<<<< HEAD
                 # 图表部分
                 chart_html = self.plot_analysis(code)
 
@@ -886,15 +864,13 @@
                     </div>
                     """
 
-=======
->>>>>>> d9fc8aea
                 # 组合单个股票的完整内容
                 stock_content = f"""
                 <div class="stock-container">
                     <h2>{stock_name} ({code}) 分析报告</h2>
                     
-                    <div class="section-divider" id="Section_1">
-                            <h2>基础技术分析</h2>
+                    <div class="section-divider">
+                        <h2>基础技术分析</h2>
                     </div>
                     
                     <div class="data-grid">
@@ -902,37 +878,35 @@
                         {signals_html}
                     </div>
                     
-                    <div class="section-divider" id="Section_2">
-                            <h2>技术指标详情</h2>
-                    </div>
-                        
-                    <div class="label-container">
-                        {''.join(indicator_sections)}
+                    <div class="section-divider">
+                        <h2>技术指标详情</h2>
                     </div>
                     
-                    <div class="section-divider" id="Section_3">
-                            <h2>技术指标图表</h2>
-                    </div>
-                    <div class="label-container">     
-                        <div class="chart-container">
-                            <img src="data:image/png;base64,{chart_base64}" 
-                                 alt="{stock_name} ({code})技术分析图表"
-                                 loading="lazy">
-                        </div>
-                    </div>
+                    {''.join(indicator_sections)}
                     
-                    <div class="section-divider" id="Section_4">
+                    {chart_html}
+            
+                    <div class="section-divider">
                         <h2>人工智能分析报告</h2>
                     </div>
                     {ai_analysis_html}
                 </div>
-                <div class="sidebar">
-                    <ul>
-                        <li><a href="#Section_1">基础技术</a></li>
-                        <li><a href="#Section_2">指标详情</a></li>
-                        <li><a href="#Section_3">指标图表</a></li>
-                        <li><a href="#Section_4">AI分析</a></li>
-                    </ul>
+                """
+                stock_contents.append(stock_content)
+            else:
+                stock_name = self.get_stock_name(code)
+                stock_content = f"""
+                <div class="stock-container">
+                    <h2>{stock_name} ({code}) 分析报告</h2>
+                    <div class="error-message">
+                        <h3>数据获取失败</h3>
+                        <p>无法获取股票 {stock_name} ({code}) 的数据</p>
+                        <p>请检查股票代码格式是否正确：</p>
+                        <ul>
+                            <li>上交所: sh000001 (上证指数), sh600036 (招商银行)</li>
+                            <li>深交所: sz399001 (深证成指), sz000001 (平安银行), sz002640 (跨境通)</li>
+                        </ul>
+                    </div>
                 </div>
                 """
                 stock_contents.append(stock_content)
@@ -946,10 +920,104 @@
         )
         return html_content
 
+    def generate_simple_html_report(self):
+        """生成简化版HTML报告（当模板文件不存在时使用）"""
+        tz = pytz.timezone('Asia/Shanghai')
+        current_time = datetime.now(tz).strftime('%Y年%m月%d日 %H时%M分%S秒')
+
+        html_content = f"""
+        <!DOCTYPE html>
+        <html lang="zh-CN">
+        <head>
+            <meta charset="UTF-8">
+            <meta name="viewport" content="width=device-width, initial-scale=1.0">
+            <title>股票技术分析报告</title>
+            <style>
+                body {{ font-family: Arial, sans-serif; margin: 20px; }}
+                .header {{ text-align: center; margin-bottom: 30px; }}
+                .stock-container {{ margin-bottom: 40px; padding: 20px; border: 1px solid #ddd; }}
+                .data-table {{ width: 100%; border-collapse: collapse; margin: 10px 0; }}
+                .data-table th, .data-table td {{ border: 1px solid #ddd; padding: 8px; text-align: left; }}
+                .data-table th {{ background-color: #f5f5f5; }}
+                .positive {{ color: red; }}
+                .negative {{ color: green; }}
+                .neutral {{ color: black; }}
+                .error-message {{ color: red; padding: 20px; background: #f9f9f9; }}
+            </style>
+        </head>
+        <body>
+            <div class="header">
+                <h1>股票技术分析报告</h1>
+                <p>生成时间: {current_time}</p>
+            </div>
+        """
+
+        for code in self.stock_codes:
+            stock_name = self.get_stock_name(code)
+            if code in self.data:
+                analysis_data = self.generate_analysis_data(code)
+                html_content += f"""
+                <div class="stock-container">
+                    <h2>{stock_name} ({code})</h2>
+                    <h3>基础数据</h3>
+                    <table class="data-table">
+                        <tr><th>指标</th><th>数值</th></tr>
+                        {''.join(_generate_table_row(k, v) for k, v in analysis_data['基础数据'].items())}
+                    </table>
+                    
+                    <h3>技术分析建议</h3>
+                    <ul>
+                        {''.join(f'<li>{signal}</li>' for signal in analysis_data['技术分析建议'])}
+                    </ul>
+                </div>
+                """
+            else:
+                html_content += f"""
+                <div class="stock-container">
+                    <h2>{stock_name} ({code})</h2>
+                    <div class="error-message">
+                        <p>数据获取失败，请检查股票代码是否正确。</p>
+                        <p>常见股票代码格式：</p>
+                        <ul>
+                            <li>上交所: sh000001, sh600036</li>
+                            <li>深交所: sz399001, sz000001, sz002640</li>
+                        </ul>
+                    </div>
+                </div>
+                """
+
+        html_content += """
+        </body>
+        </html>
+        """
+
+        return html_content
+
     def run_analysis(self, output_path='public/index.html'):
         """运行分析并生成报告"""
+        print("开始运行股票分析...")
+
+        # 获取数据
+        print("步骤1: 获取股票数据")
         self.fetch_data()
-        html_report = self.generate_html_report()
+
+        # 检查是否有有效数据
+        if not self.data:
+            print("错误: 没有获取到任何有效的股票数据")
+            print("请检查股票代码格式，常见格式：")
+            print("  上交所: sh000001 (上证指数), sh600036 (招商银行)")
+            print("  深交所: sz399001 (深证成指), sz000001 (平安银行), sz002640 (跨境通)")
+            return None
+
+        print(f"成功获取 {len(self.data)} 只股票的数据")
+
+        # 生成报告
+        print("步骤2: 生成HTML报告")
+        try:
+            html_report = self.generate_html_report()
+        except Exception as e:
+            print(f"生成HTML报告时出错: {str(e)}")
+            return None
 
         # 创建输出目录
         output_dir = os.path.dirname(output_path)
@@ -957,16 +1025,29 @@
             os.makedirs(output_dir)
 
         # 写入HTML报告
-        with open(output_path, 'w', encoding='utf-8') as f:
-            f.write(html_report)
-
-        return output_path
+        try:
+            with open(output_path, 'w', encoding='utf-8') as f:
+                f.write(html_report)
+            print(f"分析报告已生成: {output_path}")
+            return output_path
+        except Exception as e:
+            print(f"写入报告文件时出错: {str(e)}")
+            return None
 
 
 if __name__ == "__main__":
+    # 正确的股票代码示例
     stock_info = {
         '上证指数': 'sh000001'
     }
+
+    print("开始股票技术分析...")
+    print(f"分析股票: {list(stock_info.keys())}")
+
     analyzer = StockAnalyzer(stock_info)
     report_path = analyzer.run_analysis()
-    print(f"分析报告已生成: {report_path}")+
+    if report_path:
+        print(f"✅ 分析完成！报告已保存到: {report_path}")
+    else:
+        print("❌ 分析失败，请检查错误信息")